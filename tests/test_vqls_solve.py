"""Tests for the quantum_newton_raphson.my_module module."""

import numpy as np
import pytest
<<<<<<< HEAD
#from qiskit.algorithms.optimizers import COBYLA
=======
>>>>>>> afac71d2
from qiskit.circuit.library import RealAmplitudes
from qiskit.primitives import Estimator
from qiskit_algorithms.optimizers import COBYLA
from scipy.sparse import random as sprand
from scipy.sparse import sparray
from quantum_newton_raphson.vqls_solver import VQLS_SOLVER


def create_random_matrix(size: int) -> sparray:
    """Create a random symmetric matrix.

    Args:
        size (int): size of the matrix
    """
    mat = sprand(size, size, density=0.85, format="csc")
    return mat + mat.T


size = 4


@pytest.mark.parametrize("A", [create_random_matrix(size)])
@pytest.mark.parametrize("b", [np.random.rand(size)])
@pytest.mark.parametrize(
    "options",
    [{"estimator": Estimator(), "ansatz": RealAmplitudes(2), "optimizer": COBYLA(),
      "preconditioner": "diagonal_scaling", "reorder": True}],
)
def test_vqls_solve_default(A, b, options):
    """Test the vqls solver."""
    solver = VQLS_SOLVER(**options)
    results = solver(A, b)
    if np.linalg.norm(A.dot(results.solution) - b) > 0.1:
        pytest.skip("VQLS solution innacurate")<|MERGE_RESOLUTION|>--- conflicted
+++ resolved
@@ -2,10 +2,6 @@
 
 import numpy as np
 import pytest
-<<<<<<< HEAD
-#from qiskit.algorithms.optimizers import COBYLA
-=======
->>>>>>> afac71d2
 from qiskit.circuit.library import RealAmplitudes
 from qiskit.primitives import Estimator
 from qiskit_algorithms.optimizers import COBYLA
@@ -31,8 +27,15 @@
 @pytest.mark.parametrize("b", [np.random.rand(size)])
 @pytest.mark.parametrize(
     "options",
-    [{"estimator": Estimator(), "ansatz": RealAmplitudes(2), "optimizer": COBYLA(),
-      "preconditioner": "diagonal_scaling", "reorder": True}],
+    [
+        {
+            "estimator": Estimator(),
+            "ansatz": RealAmplitudes(2),
+            "optimizer": COBYLA(),
+            "preconditioner": "diagonal_scaling",
+            "reorder": True,
+        }
+    ],
 )
 def test_vqls_solve_default(A, b, options):
     """Test the vqls solver."""
